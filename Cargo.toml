[workspace]
members = [
    "core",
    "examples/autonat",
    "examples/browser-webrtc",
    "examples/chat",
    "examples/dcutr",
    "examples/distributed-key-value-store",
    "examples/file-sharing",
    "examples/identify",
    "examples/ipfs-kad",
    "examples/ipfs-private",
    "examples/metrics",
    "examples/ping",
    "examples/relay-server",
    "examples/rendezvous",
    "examples/stream",
    "examples/upnp",
    "hole-punching-tests",
    "identity",
    "interop-tests",
    "misc/allow-block-list",
    "misc/connection-limits",
    "misc/futures-bounded",
    "misc/keygen",
    "misc/memory-connection-limits",
    "misc/metrics",
    "misc/multistream-select",
    "misc/quick-protobuf-codec",
    "misc/quickcheck-ext",
    "misc/rw-stream-sink",
    "misc/server",
    "misc/webrtc-utils",
    "muxers/mplex",
    "muxers/test-harness",
    "muxers/yamux",
    "protocols/autonat",
    "protocols/dcutr",
    "protocols/floodsub",
    "protocols/gossipsub",
    "protocols/identify",
    "protocols/kad",
    "protocols/mdns",
    "protocols/perf",
    "protocols/ping",
    "protocols/relay",
    "protocols/rendezvous",
    "protocols/request-response",
    "protocols/stream",
    "protocols/upnp",
    "swarm-derive",
    "swarm-test",
    "swarm",
    "transports/dns",
    "transports/noise",
    "transports/plaintext",
    "transports/pnet",
    "transports/quic",
    "transports/tcp",
    "transports/tls",
    "transports/uds",
    "transports/webrtc-websys",
    "transports/webrtc",
    "transports/websocket-websys",
    "transports/websocket",
    "transports/webtransport-websys",
    "wasm-tests/webtransport-tests",
]
resolver = "2"

[workspace.package]
rust-version = "1.73.0"

[workspace.dependencies]
asynchronous-codec = { version = "0.7.0" }
futures-bounded = { version = "0.2.3", path = "misc/futures-bounded" }
libp2p = { version = "0.53.2", path = "libp2p" }
libp2p-allow-block-list = { version = "0.3.0", path = "misc/allow-block-list" }
libp2p-autonat = { version = "0.12.0", path = "protocols/autonat" }
libp2p-connection-limits = { version = "0.3.1", path = "misc/connection-limits" }
libp2p-core = { version = "0.41.2", path = "core" }
libp2p-dcutr = { version = "0.11.0", path = "protocols/dcutr" }
libp2p-dns = { version = "0.41.1", path = "transports/dns" }
libp2p-floodsub = { version = "0.44.0", path = "protocols/floodsub" }
libp2p-gossipsub = { version = "0.46.1", path = "protocols/gossipsub" }
libp2p-identify = { version = "0.44.2", path = "protocols/identify" }
libp2p-identity = { version = "0.2.8" }
libp2p-kad = { version = "0.45.3", path = "protocols/kad" }
libp2p-mdns = { version = "0.45.1", path = "protocols/mdns" }
libp2p-memory-connection-limits = { version = "0.2.0", path = "misc/memory-connection-limits" }
libp2p-metrics = { version = "0.14.1", path = "misc/metrics" }
libp2p-mplex = { version = "0.41.0", path = "muxers/mplex" }
libp2p-muxer-test-harness = { path = "muxers/test-harness" }
libp2p-noise = { version = "0.44.0", path = "transports/noise" }
libp2p-perf = { version = "0.3.0", path = "protocols/perf" }
libp2p-ping = { version = "0.44.0", path = "protocols/ping" }
libp2p-plaintext = { version = "0.41.0", path = "transports/plaintext" }
libp2p-pnet = { version = "0.24.0", path = "transports/pnet" }
libp2p-quic = { version = "0.10.2", path = "transports/quic" }
libp2p-relay = { version = "0.17.1", path = "protocols/relay" }
libp2p-rendezvous = { version = "0.14.0", path = "protocols/rendezvous" }
libp2p-request-response = { version = "0.26.2", path = "protocols/request-response" }
libp2p-server = { version = "0.12.5", path = "misc/server" }
<<<<<<< HEAD
libp2p-swarm = { version = "0.44.2", path = "swarm" }
libp2p-swarm-derive = { version = "=0.34.3", path = "swarm-derive" } # `libp2p-swarm-derive` may not be compatible with different `libp2p-swarm` non-breaking releases. E.g. `libp2p-swarm` might introduce a new enum variant `FromSwarm` (which is `#[non-exhaustive]`) in a non-breaking release. Older versions of `libp2p-swarm-derive` would not forward this enum variant within the `NetworkBehaviour` hierarchy. Thus the version pinning is required.
=======
libp2p-stream = { version = "0.1.0-alpha", path = "protocols/stream" }
libp2p-swarm = { version = "0.44.1", path = "swarm" }
libp2p-swarm-derive = { version = "=0.34.2", path = "swarm-derive" } # `libp2p-swarm-derive` may not be compatible with different `libp2p-swarm` non-breaking releases. E.g. `libp2p-swarm` might introduce a new enum variant `FromSwarm` (which is `#[non-exhaustive]`) in a non-breaking release. Older versions of `libp2p-swarm-derive` would not forward this enum variant within the `NetworkBehaviour` hierarchy. Thus the version pinning is required.
>>>>>>> b8b93912
libp2p-swarm-test = { version = "0.3.0", path = "swarm-test" }
libp2p-tcp = { version = "0.41.0", path = "transports/tcp" }
libp2p-tls = { version = "0.3.0", path = "transports/tls" }
libp2p-uds = { version = "0.40.0", path = "transports/uds" }
libp2p-upnp = { version = "0.2.0", path = "protocols/upnp" }
libp2p-webrtc = { version = "0.7.0-alpha", path = "transports/webrtc" }
libp2p-webrtc-utils = { version = "0.2.0", path = "misc/webrtc-utils" }
libp2p-webrtc-websys = { version = "0.3.0-alpha", path = "transports/webrtc-websys" }
libp2p-websocket = { version = "0.43.0", path = "transports/websocket" }
libp2p-websocket-websys = { version = "0.3.1", path = "transports/websocket-websys" }
libp2p-webtransport-websys = { version = "0.2.0", path = "transports/webtransport-websys" }
libp2p-yamux = { version = "0.45.1", path = "muxers/yamux" }
multiaddr = "0.18.1"
multihash = "0.19.1"
multistream-select = { version = "0.13.0", path = "misc/multistream-select" }
prometheus-client = "0.22.0"
quick-protobuf-codec = { version = "0.3.1", path = "misc/quick-protobuf-codec" }
quickcheck = { package = "quickcheck-ext", path = "misc/quickcheck-ext" }
rw-stream-sink = { version = "0.4.0", path = "misc/rw-stream-sink" }
unsigned-varint = { version = "0.8.0" }

[patch.crates-io]

# Patch away `libp2p-identity` in our dependency tree with the workspace version.
# `libp2p-identity` is a leaf dependency and used within `rust-multiaddr` which is **not** part of the workspace.
# As a result, we cannot just reference the workspace version in our crates because the types would mismatch with what
# we import via `rust-multiaddr`.
# This is expected to stay here until we move `libp2p-identity` to a separate repository which makes the dependency relationship more obvious.
libp2p-identity = { path = "identity" }

[workspace.lints]
rust.unreachable_pub = "warn"
clippy.used_underscore_binding = "warn"
clippy.pedantic = "allow"
clippy.type_complexity = "allow"
clippy.unnecessary_wraps = "warn"
clippy.manual_let_else = "warn"
clippy.dbg_macro = "warn"

[workspace.metadata.release]
pre-release-hook = ["/bin/sh", '-c', '/bin/sh $WORKSPACE_ROOT/scripts/add-changelog-header.sh'] # Nested use of shell to expand variables.<|MERGE_RESOLUTION|>--- conflicted
+++ resolved
@@ -101,14 +101,9 @@
 libp2p-rendezvous = { version = "0.14.0", path = "protocols/rendezvous" }
 libp2p-request-response = { version = "0.26.2", path = "protocols/request-response" }
 libp2p-server = { version = "0.12.5", path = "misc/server" }
-<<<<<<< HEAD
+libp2p-stream = { version = "0.1.0-alpha", path = "protocols/stream" }
 libp2p-swarm = { version = "0.44.2", path = "swarm" }
 libp2p-swarm-derive = { version = "=0.34.3", path = "swarm-derive" } # `libp2p-swarm-derive` may not be compatible with different `libp2p-swarm` non-breaking releases. E.g. `libp2p-swarm` might introduce a new enum variant `FromSwarm` (which is `#[non-exhaustive]`) in a non-breaking release. Older versions of `libp2p-swarm-derive` would not forward this enum variant within the `NetworkBehaviour` hierarchy. Thus the version pinning is required.
-=======
-libp2p-stream = { version = "0.1.0-alpha", path = "protocols/stream" }
-libp2p-swarm = { version = "0.44.1", path = "swarm" }
-libp2p-swarm-derive = { version = "=0.34.2", path = "swarm-derive" } # `libp2p-swarm-derive` may not be compatible with different `libp2p-swarm` non-breaking releases. E.g. `libp2p-swarm` might introduce a new enum variant `FromSwarm` (which is `#[non-exhaustive]`) in a non-breaking release. Older versions of `libp2p-swarm-derive` would not forward this enum variant within the `NetworkBehaviour` hierarchy. Thus the version pinning is required.
->>>>>>> b8b93912
 libp2p-swarm-test = { version = "0.3.0", path = "swarm-test" }
 libp2p-tcp = { version = "0.41.0", path = "transports/tcp" }
 libp2p-tls = { version = "0.3.0", path = "transports/tls" }
