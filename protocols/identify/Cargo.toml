--- conflicted
+++ resolved
@@ -17,19 +17,10 @@
 libp2p-swarm = { version = "0.3.0", path = "../../swarm" }
 log = "0.4.1"
 multiaddr = { package = "parity-multiaddr", version = "0.6.0", path = "../../misc/multiaddr" }
-<<<<<<< HEAD
-protobuf = "= 2.8.1"
+protobuf = "=2.8.1" # note: see https://github.com/libp2p/rust-libp2p/issues/1363
 smallvec = "1.0"
 wasm-timer = "0.2"
 unsigned-varint = { version = "0.3", features = ["futures-codec"] }
-=======
-protobuf = "=2.8.1" # note: see https://github.com/libp2p/rust-libp2p/issues/1363
-smallvec = "0.6"
-tokio-codec = "0.1"
-tokio-io = "0.1.0"
-wasm-timer = "0.1"
-unsigned-varint = { version = "0.2.1", features = ["codec"] }
->>>>>>> b7146f49
 
 [dev-dependencies]
 async-std = "1.0"
