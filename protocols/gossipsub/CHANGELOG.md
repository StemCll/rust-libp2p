--- conflicted
+++ resolved
@@ -1,11 +1,7 @@
 ## 0.46.0 - unreleased
 
-<<<<<<< HEAD
 - Remove `fast_message_id_fn` mechanism from `Config`.
-  See [PR 4285].
-
-[PR 4285]: https://github.com/libp2p/rust-libp2p/pull/4285
-=======
+  See [PR 4285](https://github.com/libp2p/rust-libp2p/pull/4285).
 - Remove deprecated `gossipsub::Config::idle_timeout` in favor of `SwarmBuilder::idle_connection_timeout`.
   See [PR 4642](https://github.com/libp2p/rust-libp2p/pull/4642).
 - Return typed error from config builder.
@@ -31,7 +27,6 @@
 - Allow deprecated usage of `KeepAlive::Until`
 
 -->
->>>>>>> d4d5629b
 
 ## 0.45.1
 
